--- conflicted
+++ resolved
@@ -1,15 +1,9 @@
 # Here is where the initial conditions of the electron are defined
 # This filename is the input parameter of the eProbe.py file
 
-<<<<<<< HEAD
-x_0 = 0.15
-y_0 = 0
-xi_0 = -23
-=======
 x_0 = 0.767132
 y_0 = 0
 xi_0 = 7.16644
->>>>>>> 3c674c81
 px_0 = 0
 py_0 = 0
 pz_0 = 0
